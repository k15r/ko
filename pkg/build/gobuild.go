// Copyright 2018 Google LLC All Rights Reserved.
//
// Licensed under the Apache License, Version 2.0 (the "License");
// you may not use this file except in compliance with the License.
// You may obtain a copy of the License at
//
//    http://www.apache.org/licenses/LICENSE-2.0
//
// Unless required by applicable law or agreed to in writing, software
// distributed under the License is distributed on an "AS IS" BASIS,
// WITHOUT WARRANTIES OR CONDITIONS OF ANY KIND, either express or implied.
// See the License for the specific language governing permissions and
// limitations under the License.

package build

import (
	"archive/tar"
	"bytes"
	"compress/gzip"
	"encoding/json"
	"errors"
	gb "go/build"
	"io"
	"io/ioutil"
	"log"
	"os"
	"os/exec"
	"path/filepath"
	"strings"

	v1 "github.com/google/go-containerregistry/pkg/v1"
	"github.com/google/go-containerregistry/pkg/v1/mutate"
	"github.com/google/go-containerregistry/pkg/v1/tarball"
)

const (
	appDir             = "/ko-app"
	defaultAppFilename = "ko-app"
)

// GetBase takes an importpath and returns a base v1.Image.
type GetBase func(string) (v1.Image, error)
type builder func(string, v1.Platform, bool, bool) (string, error)

type gobuild struct {
	getBase              GetBase
	creationTime         v1.Time
	build                builder
	disableOptimizations bool
	mod                  *modInfo
}

// Option is a functional option for NewGo.
type Option func(*gobuildOpener) error

type gobuildOpener struct {
	getBase              GetBase
	creationTime         v1.Time
	build                builder
	disableOptimizations bool
	mod                  *modInfo
}

func (gbo *gobuildOpener) Open() (Interface, error) {
	if gbo.getBase == nil {
		return nil, errors.New("a way of providing base images must be specified, see build.WithBaseImages")
	}
	return &gobuild{
		getBase:              gbo.getBase,
		creationTime:         gbo.creationTime,
		build:                gbo.build,
		disableOptimizations: gbo.disableOptimizations,
		mod:                  gbo.mod,
	}, nil
}

// https://golang.org/pkg/cmd/go/internal/modinfo/#ModulePublic
type modInfo struct {
	Path string
	Dir  string
}

// moduleInfo returns the module path and module root directory for a project
// using go modules, otherwise returns nil.
//
// Related: https://github.com/golang/go/issues/26504
func moduleInfo() *modInfo {
	output, err := exec.Command("go", "list", "-mod=readonly", "-m", "-json").Output()
	if err != nil {
		return nil
	}
	var info modInfo
	if err := json.Unmarshal(output, &info); err != nil {
		return nil
	}
	return &info
}

// NewGo returns a build.Interface implementation that:
//  1. builds go binaries named by importpath,
//  2. containerizes the binary on a suitable base,
func NewGo(options ...Option) (Interface, error) {
	gbo := &gobuildOpener{
		build: build,
		mod:   moduleInfo(),
	}

	for _, option := range options {
		if err := option(gbo); err != nil {
			return nil, err
		}
	}
	return gbo.Open()
}

// IsSupportedReference implements build.Interface
//
// Only valid importpaths that provide commands (i.e., are "package main") are
// supported.
func (g *gobuild) IsSupportedReference(s string) bool {
	return g.isMain(s) || g.isTest(s)
}

func (g *gobuild) isMain(s string) bool {
	p, err := g.importPackage(s)
	if err != nil {
		return false
	}
	return p.IsCommand()
}

func (g *gobuild) isTest(s string) bool {
	p, err := g.importPackage(s)
	if err != nil {
		return false
	}
	return len(p.TestGoFiles) > 0
}

var moduleErr = errors.New("unmatched importPackage with gomodules")

// importPackage wraps go/build.Import to handle go modules.
//
// Note that we will fall back to GOPATH if the project isn't using go modules.
func (g *gobuild) importPackage(s string) (*gb.Package, error) {
	if g.mod == nil {
		return gb.Import(s, gb.Default.GOPATH, gb.ImportComment)
	}

	// If we're inside a go modules project, try to use the module's directory
	// as our source root to import:
	// * paths that match module path prefix (they should be in this project)
	// * relative paths (they should also be in this project)
	if strings.HasPrefix(s, g.mod.Path) || gb.IsLocalImport(s) {
		return gb.Import(s, g.mod.Dir, gb.ImportComment)
	}

	return nil, moduleErr
}

func build(ip string, platform v1.Platform, disableOptimizations bool, test bool) (string, error) {
	tmpDir, err := ioutil.TempDir("", "ko")
	if err != nil {
		return "", err
	}
	file := filepath.Join(tmpDir, "out")

<<<<<<< HEAD
	args := make([]string, 0, 6)
	// We want to build a test binary
	if test {
		args = append(args, "test")
		args = append(args, "-c")
	} else {
		args = append(args, "build")
	}
=======
	args := make([]string, 0, 7)
	args = append(args, "build")
>>>>>>> be4e1ffd
	if disableOptimizations {
		// Disable optimizations (-N) and inlining (-l).
		args = append(args, "-gcflags", "all=-N -l")
	}
	args = append(args, "-o", file)
	args = addGo113TrimPathFlag(args)
	args = append(args, ip)
	cmd := exec.Command("go", args...)

	// Last one wins
	defaultEnv := []string{
		"CGO_ENABLED=0",
		"GOOS=" + platform.OS,
		"GOARCH=" + platform.Architecture,
	}
	cmd.Env = append(defaultEnv, os.Environ()...)

	var output bytes.Buffer
	cmd.Stderr = &output
	cmd.Stdout = &output

	if test {
		log.Printf("Building tests for %s", ip)
	} else {
		log.Printf("Building %s", ip)
	}
	if err := cmd.Run(); err != nil {
		os.RemoveAll(tmpDir)
		if test {
			log.Printf("Unexpected error running \"go build\": %v\n%v", err, output.String())
		} else {
			log.Printf("Unexpected error running \"go test -c\": %v\n%v", err, output.String())
		}
		return "", err
	}
	return file, nil
}

func appFilename(importpath string) string {
	base := filepath.Base(importpath)

	// If we fail to determine a good name from the importpath then use a
	// safe default.
	if base == "." || base == string(filepath.Separator) {
		return defaultAppFilename
	}

	return base
}

func tarAddDirectories(tw *tar.Writer, dir string) error {
	if dir == "." || dir == string(filepath.Separator) {
		return nil
	}

	// Write parent directories first
	if err := tarAddDirectories(tw, filepath.Dir(dir)); err != nil {
		return err
	}

	// write the directory header to the tarball archive
	if err := tw.WriteHeader(&tar.Header{
		Name:     dir,
		Typeflag: tar.TypeDir,
		// Use a fixed Mode, so that this isn't sensitive to the directory and umask
		// under which it was created. Additionally, windows can only set 0222,
		// 0444, or 0666, none of which are executable.
		Mode: 0555,
	}); err != nil {
		return err
	}

	return nil
}

func tarBinary(name, binary string) (*bytes.Buffer, error) {
	buf := bytes.NewBuffer(nil)
	// Compress this before calling tarball.LayerFromOpener, since it eagerly
	// calculates digests and diffids. This prevents us from double compressing
	// the layer when we have to actually upload the blob.
	//
	// https://github.com/google/go-containerregistry/issues/413
	gw, _ := gzip.NewWriterLevel(buf, gzip.BestSpeed)
	defer gw.Close()
	tw := tar.NewWriter(gw)
	defer tw.Close()

	// write the parent directories to the tarball archive
	if err := tarAddDirectories(tw, filepath.Dir(name)); err != nil {
		return nil, err
	}

	file, err := os.Open(binary)
	if err != nil {
		return nil, err
	}
	defer file.Close()
	stat, err := file.Stat()
	if err != nil {
		return nil, err
	}
	header := &tar.Header{
		Name:     name,
		Size:     stat.Size(),
		Typeflag: tar.TypeReg,
		// Use a fixed Mode, so that this isn't sensitive to the directory and umask
		// under which it was created. Additionally, windows can only set 0222,
		// 0444, or 0666, none of which are executable.
		Mode: 0555,
	}
	// write the header to the tarball archive
	if err := tw.WriteHeader(header); err != nil {
		return nil, err
	}
	// copy the file data to the tarball
	if _, err := io.Copy(tw, file); err != nil {
		return nil, err
	}

	return buf, nil
}

func (g *gobuild) kodataPath(s string) (string, error) {
	p, err := g.importPackage(s)
	if err != nil {
		return "", err
	}
	return filepath.Join(p.Dir, "kodata"), nil
}

// Where kodata lives in the image.
const kodataRoot = "/var/run/ko"

// walkRecursive performs a filepath.Walk of the given root directory adding it
// to the provided tar.Writer with root -> chroot.  All symlinks are dereferenced,
// which is what leads to recursion when we encounter a directory symlink.
func walkRecursive(tw *tar.Writer, root, chroot string) error {
	return filepath.Walk(root, func(path string, info os.FileInfo, err error) error {
		if path == root {
			// Add an entry for the root directory of our walk.
			return tw.WriteHeader(&tar.Header{
				Name:     chroot,
				Typeflag: tar.TypeDir,
				// Use a fixed Mode, so that this isn't sensitive to the directory and umask
				// under which it was created. Additionally, windows can only set 0222,
				// 0444, or 0666, none of which are executable.
				Mode: 0555,
			})
		}
		if err != nil {
			return err
		}
		// Skip other directories.
		if info.Mode().IsDir() {
			return nil
		}
		newPath := filepath.Join(chroot, path[len(root):])

		path, err = filepath.EvalSymlinks(path)
		if err != nil {
			return err
		}

		// Chase symlinks.
		info, err = os.Stat(path)
		if err != nil {
			return err
		}
		// Skip other directories.
		if info.Mode().IsDir() {
			return walkRecursive(tw, path, newPath)
		}

		// Open the file to copy it into the tarball.
		file, err := os.Open(path)
		if err != nil {
			return err
		}
		defer file.Close()

		// Copy the file into the image tarball.
		if err := tw.WriteHeader(&tar.Header{
			Name:     newPath,
			Size:     info.Size(),
			Typeflag: tar.TypeReg,
			// Use a fixed Mode, so that this isn't sensitive to the directory and umask
			// under which it was created. Additionally, windows can only set 0222,
			// 0444, or 0666, none of which are executable.
			Mode: 0555,
		}); err != nil {
			return err
		}
		_, err = io.Copy(tw, file)
		return err
	})
}

func (g *gobuild) tarKoData(importpath string) (*bytes.Buffer, error) {
	buf := bytes.NewBuffer(nil)
	// Compress this before calling tarball.LayerFromOpener, since it eagerly
	// calculates digests and diffids. This prevents us from double compressing
	// the layer when we have to actually upload the blob.
	//
	// https://github.com/google/go-containerregistry/issues/413
	gw, _ := gzip.NewWriterLevel(buf, gzip.BestSpeed)
	defer gw.Close()
	tw := tar.NewWriter(gw)
	defer tw.Close()

	root, err := g.kodataPath(importpath)
	if err != nil {
		return nil, err
	}

	return buf, walkRecursive(tw, root, kodataRoot)
}

// Build implements build.Interface
func (gb *gobuild) Build(s string) (v1.Image, error) {
	// Determine the appropriate base image for this import path.
	base, err := gb.getBase(s)
	if err != nil {
		return nil, err
	}
	cf, err := base.ConfigFile()
	if err != nil {
		return nil, err
	}
	platform := v1.Platform{
		OS:           cf.OS,
		Architecture: cf.Architecture,
	}

	// Do the build into a temporary file.
	var file string
	file, err = gb.build(s, platform, gb.disableOptimizations, !gb.isMain(s) && gb.isTest(s))
	if err != nil {
		return nil, err
	}
	defer os.RemoveAll(filepath.Dir(file))

	var layers []mutate.Addendum
	// Create a layer from the kodata directory under this import path.
	dataLayerBuf, err := gb.tarKoData(s)
	if err != nil {
		return nil, err
	}
	dataLayerBytes := dataLayerBuf.Bytes()
	dataLayer, err := tarball.LayerFromOpener(func() (io.ReadCloser, error) {
		return ioutil.NopCloser(bytes.NewBuffer(dataLayerBytes)), nil
	})
	if err != nil {
		return nil, err
	}
	layers = append(layers, mutate.Addendum{
		Layer: dataLayer,
		History: v1.History{
			Author:    "ko",
			CreatedBy: "ko publish " + s,
			Comment:   "kodata contents, at $KO_DATA_PATH",
		},
	})

	appPath := filepath.Join(appDir, appFilename(s))

	// Construct a tarball with the binary and produce a layer.
	binaryLayerBuf, err := tarBinary(appPath, file)
	if err != nil {
		return nil, err
	}
	binaryLayerBytes := binaryLayerBuf.Bytes()
	binaryLayer, err := tarball.LayerFromOpener(func() (io.ReadCloser, error) {
		return ioutil.NopCloser(bytes.NewBuffer(binaryLayerBytes)), nil
	})
	if err != nil {
		return nil, err
	}
	layers = append(layers, mutate.Addendum{
		Layer: binaryLayer,
		History: v1.History{
			Author:    "ko",
			CreatedBy: "ko publish " + s,
			Comment:   "go build output, at " + appPath,
		},
	})

	// Augment the base image with our application layer.
	withApp, err := mutate.Append(base, layers...)
	if err != nil {
		return nil, err
	}

	// Start from a copy of the base image's config file, and set
	// the entrypoint to our app.
	cfg, err := withApp.ConfigFile()
	if err != nil {
		return nil, err
	}

	cfg = cfg.DeepCopy()
	cfg.Config.Entrypoint = []string{appPath}
	cfg.Config.Env = append(cfg.Config.Env, "KO_DATA_PATH="+kodataRoot)
	cfg.Author = "github.com/google/ko"

	image, err := mutate.ConfigFile(withApp, cfg)
	if err != nil {
		return nil, err
	}

	empty := v1.Time{}
	if gb.creationTime != empty {
		return mutate.CreatedAt(image, gb.creationTime)
	}
	return image, nil
}<|MERGE_RESOLUTION|>--- conflicted
+++ resolved
@@ -166,8 +166,7 @@
 	}
 	file := filepath.Join(tmpDir, "out")
 
-<<<<<<< HEAD
-	args := make([]string, 0, 6)
+	args := make([]string, 0, 7)
 	// We want to build a test binary
 	if test {
 		args = append(args, "test")
@@ -175,10 +174,6 @@
 	} else {
 		args = append(args, "build")
 	}
-=======
-	args := make([]string, 0, 7)
-	args = append(args, "build")
->>>>>>> be4e1ffd
 	if disableOptimizations {
 		// Disable optimizations (-N) and inlining (-l).
 		args = append(args, "-gcflags", "all=-N -l")
